[package]
name = "system76-power"
version = "0.1.2"
authors = ["Jeremy Soller <jackpot51@gmail.com>"]

[dependencies]
dbus = "0.6"
libc = "0.2"
<<<<<<< HEAD
clap = "2.32.0"
=======
clap = "2.32.0"
log = "0.4.3"
fern = "0.5.6"

[build-dependencies]
vergen = "0.1.1"
>>>>>>> 0ab391e4
<|MERGE_RESOLUTION|>--- conflicted
+++ resolved
@@ -6,13 +6,9 @@
 [dependencies]
 dbus = "0.6"
 libc = "0.2"
-<<<<<<< HEAD
-clap = "2.32.0"
-=======
 clap = "2.32.0"
 log = "0.4.3"
 fern = "0.5.6"
 
 [build-dependencies]
-vergen = "0.1.1"
->>>>>>> 0ab391e4
+vergen = "0.1.1"