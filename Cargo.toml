--- conflicted
+++ resolved
@@ -9,16 +9,14 @@
 clap = "2.32.0"
 log = "0.4.5"
 fern = "0.5.6"
-<<<<<<< HEAD
 serde = "1.0.78"
 serde_derive = "1.0.78"
 toml = "0.4.6"
 xdg = "2.1.0"
-sysfs-class = "0.1"
-=======
-intel-pstate = "0.1.0"
-sysfs-class = { git = "https://github.com/pop-os/sysfs-class" }
->>>>>>> d861dfd6
+# sysfs-class = "0.1"
+intel-pstate = { path = "../intel-pstate" }
+# sysfs-class = { git = "https://github.com/pop-os/sysfs-class" }
+sysfs-class = { path = "../sysfs-class" }
 
 [build-dependencies]
 vergen = "0.1.1"