extern crate dbus;
<<<<<<< HEAD
extern crate upower_dbus;
=======
extern crate fern;
>>>>>>> d7925643
extern crate libc;
#[macro_use]
extern crate log;

use log::LevelFilter;
use std::{env, process};

pub mod ac_events;
mod backlight;
pub(crate) mod client;
mod daemon;
mod disks;
mod graphics;
mod hotplug;
mod kbd_backlight;
mod kernel_parameters;
mod logging;
mod modprobe;
mod module;
mod pci;
mod pstate;
mod radeon;
mod scsi;
mod snd;
mod util;
mod wifi;

include!(concat!(env!("OUT_DIR"), "/version.rs"));

pub static DBUS_NAME: &'static str = "com.system76.PowerDaemon";
pub static DBUS_PATH: &'static str = "/com/system76/PowerDaemon";
pub static DBUS_IFACE: &'static str = "com.system76.PowerDaemon";

pub trait Power {
    fn performance(&mut self) -> Result<(), String>;
    fn balanced(&mut self) -> Result<(), String>;
    fn battery(&mut self) -> Result<(), String>;
    fn get_graphics(&mut self) -> Result<String, String>;
    fn set_graphics(&mut self, vendor: &str) -> Result<(), String>;
    fn get_graphics_power(&mut self) -> Result<bool, String>;
    fn set_graphics_power(&mut self, power: bool) -> Result<(), String>;
    fn auto_graphics_power(&mut self) -> Result<(), String>;
}

// Helper function for errors
pub (crate) fn err_str<E: ::std::fmt::Display>(err: E) -> String {
    format!("{}", err)
}

fn main() {
    let mut contains_verbose = false;
    let mut contains_quiet = false;
    let mut contains_experimental = false;
    let mut parsed_args = Vec::new();
    for arg in env::args().skip(1) {
        if arg == "--verbose" || arg == "-v" {
            contains_verbose = true
        } else if arg == "--quiet" || arg == "-q" {
            contains_quiet = true;
        } else if arg == "--experimental" {
            contains_experimental = true;
        } else {
            parsed_args.push(arg);
        }
    }

    if let Err(why) = logging::setup_logging(
        if contains_verbose {
            LevelFilter::Debug
        } else if contains_quiet {
            LevelFilter::Off
        } else {
            LevelFilter::Info
        }
    ) {
        eprintln!("failed to set up logging: {}", why);
        process::exit(1);
    }

    let res = if env::args().nth(1).map_or(false, |arg| arg == "daemon") {
        if unsafe { libc::geteuid() } == 0 {
            daemon::daemon(contains_experimental)
        } else {
            Err(format!("must be run as root"))
        }
    } else {
        client::client(parsed_args.into_iter())
    };

    match res {
        Ok(()) => (),
        Err(err) => {
            error!("{}", err);
            process::exit(1);
        }
    }
}<|MERGE_RESOLUTION|>--- conflicted
+++ resolved
@@ -1,9 +1,6 @@
 extern crate dbus;
-<<<<<<< HEAD
 extern crate upower_dbus;
-=======
 extern crate fern;
->>>>>>> d7925643
 extern crate libc;
 #[macro_use]
 extern crate log;
