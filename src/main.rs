--- conflicted
+++ resolved
@@ -119,8 +119,6 @@
 
     let res = match matches.subcommand() {
         ("daemon", Some(matches)) => {
-<<<<<<< HEAD
-=======
             if let Err(why) = logging::setup_logging(
                 if matches.is_present("verbose") {
                     LevelFilter::Debug
@@ -134,7 +132,6 @@
                 process::exit(1);
             }
 
->>>>>>> 821cc237
             if unsafe { libc::geteuid() } == 0 {
                 daemon::daemon(matches.is_present("experimental"))
             } else {
