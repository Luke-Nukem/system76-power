<<<<<<< HEAD
extern crate atomic;
=======
#[macro_use]
extern crate clap;
>>>>>>> 962bb2cb
extern crate dbus;
extern crate upower_dbus;
extern crate fern;
#[macro_use]
extern crate lazy_static;
extern crate libc;
#[macro_use]
extern crate log;

use log::LevelFilter;
use std::{env, process};

pub mod ac_events;
mod backlight;
<<<<<<< HEAD
pub(crate) mod client;
=======
use clap::{Arg, App, AppSettings, SubCommand};
mod client;
>>>>>>> 962bb2cb
mod daemon;
mod disks;
mod graphics;
mod hotplug;
mod kbd_backlight;
mod kernel_parameters;
mod logging;
mod modprobe;
mod module;
mod pci;
mod pstate;
mod radeon;
mod scsi;
mod snd;
mod util;
mod wifi;

include!(concat!(env!("OUT_DIR"), "/version.rs"));

pub static DBUS_NAME: &'static str = "com.system76.PowerDaemon";
pub static DBUS_PATH: &'static str = "/com/system76/PowerDaemon";
pub static DBUS_IFACE: &'static str = "com.system76.PowerDaemon";

pub trait Power {
    fn performance(&mut self) -> Result<(), String>;
    fn balanced(&mut self) -> Result<(), String>;
    fn battery(&mut self) -> Result<(), String>;
    fn get_profile(&mut self) -> Result<String, String>;
    fn get_graphics(&mut self) -> Result<String, String>;
    fn set_graphics(&mut self, vendor: &str) -> Result<(), String>;
    fn get_graphics_power(&mut self) -> Result<bool, String>;
    fn set_graphics_power(&mut self, power: bool) -> Result<(), String>;
    fn auto_graphics_power(&mut self) -> Result<(), String>;
}

// Helper function for errors
pub (crate) fn err_str<E: ::std::fmt::Display>(err: E) -> String {
    format!("{}", err)
}

fn main() {
    let version = format!("{}", crate_version!());
    let matches = App::new("system76-power")
        .about("Utility for managing graphics and power profiles")
        .version(version.as_str())
        .global_setting(AppSettings::ColoredHelp)
        .global_setting(AppSettings::UnifiedHelpMessage)
        .global_setting(AppSettings::VersionlessSubcommands)
        .setting(AppSettings::SubcommandRequiredElseHelp)
        .subcommand(SubCommand::with_name("daemon")
            .about("Runs the program in daemon mode")
            .long_about("Registers a new DBUS service and starts an event loop\
                to listen for, and respond to, DBUS events from clients")
            .arg(Arg::with_name("quiet")
                .short("q")
                .long("quiet")
                .help("Set the verbosity of daemon logs to 'off' [default is 'info']")
                .global(true)
                .group("verbosity"))
            .arg(Arg::with_name("verbose")
                .short("v")
                .long("verbose")
                .help("Set the verbosity of daemon logs to 'debug' [default is 'info']")
                .global(true)
                .group("verbosity"))
            .arg(Arg::with_name("experimental")
                .long("experimental")
                .help("enables experimental power-saving features"))
        )
        .subcommand(SubCommand::with_name("profile")
            .about("Query or set the power profile")
            .long_about("Queries or sets the power profile.\n\n \
                - If an argument is not provided, the power profile will be queried\n \
                - Otherwise, that profile will be set, if it is a valid profile")
            .arg(Arg::with_name("profile")
                .help("set the power profile")
                .possible_values(&["battery", "balanced", "performance"])
                .required(false))
        )
        .subcommand(SubCommand::with_name("graphics")
            .about("Query or set the graphics mode")
            .long_about("Query or set the graphics mode.\n\n \
                - If an argument is not provided, the graphics profile will be queried\n \
                - Otherwise, that profile will be set, if it is a valid profile")
            .subcommand(SubCommand::with_name("intel")
                .about("Set the graphics mode to Intel"))
            .subcommand(SubCommand::with_name("nvidia")
                .about("Set the graphics mode to NVIDIA"))
            .subcommand(SubCommand::with_name("power")
                .about("Query or set the discrete graphics power state")
                .arg(Arg::with_name("state")
                    .help("Set whether discrete graphics should be on or off")
                    .possible_values(&["auto", "off", "on"]))
            )
        )
        .get_matches();
    
    if let Err(why) = logging::setup_logging(
        if matches.is_present("verbose") {
            LevelFilter::Debug
        } else if matches.is_present("quiet") {
            LevelFilter::Off
        } else {
            LevelFilter::Info
        }
    ) {
        eprintln!("failed to set up logging: {}", why);
        process::exit(1);
    }

    let res = match matches.subcommand() {
        ("daemon", Some(_matches)) => {
            if unsafe { libc::geteuid() } == 0 {
                daemon::daemon(matches.is_present("experimental"))
            } else {
                Err(format!("must be run as root"))
            }
        }
        (subcommand, Some(matches)) => client::client(subcommand, matches),
        _ => unreachable!()
    };

    match res {
        Ok(()) => (),
        Err(err) => {
            error!("{}", err);
            process::exit(1);
        }
    }
}<|MERGE_RESOLUTION|>--- conflicted
+++ resolved
@@ -1,9 +1,6 @@
-<<<<<<< HEAD
 extern crate atomic;
-=======
 #[macro_use]
 extern crate clap;
->>>>>>> 962bb2cb
 extern crate dbus;
 extern crate upower_dbus;
 extern crate fern;
@@ -18,12 +15,8 @@
 
 pub mod ac_events;
 mod backlight;
-<<<<<<< HEAD
-pub(crate) mod client;
-=======
 use clap::{Arg, App, AppSettings, SubCommand};
 mod client;
->>>>>>> 962bb2cb
 mod daemon;
 mod disks;
 mod graphics;
