--- conflicted
+++ resolved
@@ -3,17 +3,10 @@
 use std::cmp::Ordering;
 use std::io;
 use {DBUS_NAME, DBUS_PATH, DBUS_IFACE, Power, err_str};
-<<<<<<< HEAD
-use backlight::{Backlight, BacklightExt};
-=======
->>>>>>> d861dfd6
 use clap::ArgMatches;
 use pstate::PState;
-<<<<<<< HEAD
 use sdp::SettingsDaemonPower;
-=======
 use sysfs_class::{Backlight, Leds, SysClass};
->>>>>>> d861dfd6
 
 static TIMEOUT: i32 = 60 * 1000;
 
@@ -186,45 +179,46 @@
             Some("performance") => client.performance(),
             _ => profile().map_err(err_str)
         },
-        "brightness" => match (matches.value_of("brightness"), matches.value_of("value")) {
-            (Some("keyboard"), Some(value)) => {
-                let new = value.parse::<i32>().unwrap();
-                let new = if matches.is_present("min") {
-                    client.set_brightness_keyboard_cmp(new, Ordering::Less)?
-                } else if matches.is_present("max") {
-                    client.set_brightness_keyboard_cmp(new, Ordering::Greater)?
-                } else {
-                    client.set_brightness_keyboard(new)?;
-                    new
-                };
-
-                println!("keyboard brightness: {}", new);
-                Ok(())
-            },
-            (Some("keyboard"), None) => {
-                println!("keyboard brightness: {}", client.get_brightness_keyboard()?);
-                Ok(())
-            },
-            (Some("screen"), Some(value)) => {
-                let new = value.parse::<i32>().unwrap();
-                let new = if matches.is_present("min") {
-                    client.set_brightness_screen_cmp(new, Ordering::Less)?
-                } else if matches.is_present("max") {
-                    client.set_brightness_screen_cmp(new, Ordering::Greater)?
-                } else {
-                    client.set_brightness_screen(new)?;
-                    new
-                };
-
-                println!("screen brightness: {}", new);
-                Ok(())
-            },
-            (Some("screen"), None) => {
-                println!("screen brightness: {}", client.get_brightness_screen()?);
-                Ok(())
-            },
-            _ => unimplemented!()
-        }
+        // TODO: Implement the brightness feature for clients.
+        // "brightness" => match (matches.value_of("brightness"), matches.value_of("value")) {
+        //     (Some("keyboard"), Some(value)) => {
+        //         let new = value.parse::<i32>().unwrap();
+        //         let new = if matches.is_present("min") {
+        //             client.set_brightness_keyboard_cmp(new, Ordering::Less)?
+        //         } else if matches.is_present("max") {
+        //             client.set_brightness_keyboard_cmp(new, Ordering::Greater)?
+        //         } else {
+        //             client.set_brightness_keyboard(new)?;
+        //             new
+        //         };
+
+        //         println!("keyboard brightness: {}", new);
+        //         Ok(())
+        //     },
+        //     (Some("keyboard"), None) => {
+        //         println!("keyboard brightness: {}", client.get_brightness_keyboard()?);
+        //         Ok(())
+        //     },
+        //     (Some("screen"), Some(value)) => {
+        //         let new = value.parse::<i32>().unwrap();
+        //         let new = if matches.is_present("min") {
+        //             client.set_brightness_screen_cmp(new, Ordering::Less)?
+        //         } else if matches.is_present("max") {
+        //             client.set_brightness_screen_cmp(new, Ordering::Greater)?
+        //         } else {
+        //             client.set_brightness_screen(new)?;
+        //             new
+        //         };
+
+        //         println!("screen brightness: {}", new);
+        //         Ok(())
+        //     },
+        //     (Some("screen"), None) => {
+        //         println!("screen brightness: {}", client.get_brightness_screen()?);
+        //         Ok(())
+        //     },
+        //     _ => unimplemented!()
+        // }
         "graphics" => match matches.subcommand() {
             ("intel", _) => client.set_graphics("intel"),
             ("nvidia", _) => client.set_graphics("nvidia"),
